"""Simple tool to query an XNAT instance and serialize projects as datasets"""
import logging

from rdflib import DCAT, DCTERMS, FOAF, Graph, Namespace, URIRef
from rdflib.term import Literal
from tqdm import tqdm

from .dcat_model import DCATCatalog, DCATDataSet, VCard
from xnat.session import XNATSession
from typing import Dict, List

from .const import VCARD

logger = logging.getLogger(__name__)


class XNATParserError(ValueError):
    """Exception that can contain an list of errors from the XNAT parser.

    Parameters
    ----------
    message: str
        Exception message
    error_list: list
        List of strings containing error messages. Default is None

    """

    def __init__(self, message: str, error_list: List[str] = None):
        super().__init__(message)
        self.error_list = error_list


def xnat_to_DCATDataset(project: XNATSession, config: Dict) -> DCATDataSet:
    """This function populates a DCAT Dataset class from an XNat project

    Currently fills in the title, description and keywords. The first two are mandatory fields
    for a dataset in DCAT-AP, the latter is a bonus.

    Note: XNAT sees keywords as one string field, this function assumes they are comma-separated.

    Parameters
    ----------
    project : XNatListing
        An XNat project instance which is to be generated
    config : Dict
        A dictionary containing the configuration of xnatdcat

    Returns
    -------
    DCATDataSet
        DCATDataSet object with fields filled in
    """
    # First check if keywords field is not blank
    # Specification from XNAT:  Optional: Enter searchable keywords. Each word, separated by a space,
    # can be used independently as a search string.
    keywords = None
    if xnat_keywords := project.keywords:
        keywords = [Literal(kw.strip()) for kw in xnat_keywords.strip().split(" ")]
        logger.debug("Keywords split: %s", keywords)

    error_list = []
    if not (project.pi.firstname or project.pi.lastname):
        error_list.append("Cannot have empty name of PI")
    if not project.description:
        error_list.append("Cannot have empty description")

    if error_list:
        raise XNATParserError("Errors encountered during the parsing of XNAT.", error_list=error_list)

    creator_vcard = [
        VCard(
            full_name=Literal(f"{project.pi.title or ''} {project.pi.firstname} {project.pi.lastname}".strip()),
            uid=URIRef("http://example.com"),  # Should be ORCID?
        )
    ]

    project_dataset = DCATDataSet(
        uri=URIRef(project.external_uri()),
        title=[Literal(project.name)],
        description=Literal(project.description),
        creator=creator_vcard,
        keyword=keywords,
    )

    return project_dataset


def xnat_to_DCATCatalog(session: XNATSession, config: Dict) -> DCATCatalog:
    """Creates a DCAT-AP compliant Catalog from XNAT instance

    Parameters
    ----------
    session : XNATSession
        An XNATSession of the XNAT instance that is going to be queried
    config : Dict
        A dictionary containing the configuration of xnatdcat

    Returns
    -------
    DCATCatalog
        DCATCatalog object with fields filled in
    """
    catalog_uri = URIRef(session.url_for(session))
    catalog = DCATCatalog(
        uri=catalog_uri,
        title=Literal(config['catalog']['title']),
        description=Literal(config['catalog']['description']),
    )
    return catalog


def xnat_to_RDF(session: XNATSession, config: Dict) -> Graph:
    """Creates a DCAT-AP compliant Catalog of Datasets from XNAT

    Parameters
    ----------
    session : XNATSession
        An XNATSession of the XNAT instance that is going to be queried
    config : Dict
        A dictionary containing the configuration of xnatdcat

    Returns
    -------
    Graph
        An RDF graph containing DCAT-AP
    """
    export_graph = Graph()

    # To make output cleaner, bind these prefixes to namespaces
    export_graph.bind("dcat", DCAT)
    export_graph.bind("dcterms", DCTERMS)
    export_graph.bind("foaf", FOAF)
    export_graph.bind("vcard", VCARD)

    # We can kinda assume session always starts with /data/archive, see xnatpy/xnat/session.py L988
    catalog = xnat_to_DCATCatalog(session, config)

    failure_counter = 0

    for p in tqdm(session.projects.values()):
        try:
<<<<<<< HEAD
            # Check if project is private. If it is, skip it
            if xnat_private_project(p):
                logger.debug("Project %s is private, skipping", p.id)
                continue

=======
            logger.debug("Going to process project %s", p)
>>>>>>> 18566c90
            dcat_dataset = xnat_to_DCATDataset(p, config)

            d = dcat_dataset.to_graph(userinfo_format=VCARD.VCard)
            catalog.Dataset.append(dcat_dataset.uri)
        except XNATParserError as v:
            logger.info(f"Project {p.name} could not be converted into DCAT: {v}")

            for err in v.error_list:
                logger.info(f"- {err}")
            failure_counter += 1
            continue

        export_graph += d

    export_graph += catalog.to_graph()

    if failure_counter > 0:
        logger.warning("There were %d projects with invalid data for DCAT generation", failure_counter)

    return export_graph


def xnat_private_project(project) -> bool:
    """This function checks if an XNAT project is a private project

    Parameters
    ----------
    project : XNAT ProjectData
        The project of which the permission status needs to be investigated

    Returns
    -------
    bool
        Returns True if the project is private, False if it is protected or public

    Raises
    ------
    XNATParserError
        If the XNAT API returns an unknown value for accessibility
    """
    # The API URI is documented as part of the XNAT Project Attributes API at
    # https://wiki.xnat.org/xnat-api/project-attributes-api
    # As it is not exposed as part of the XNAT XSD, XNATPy does not generate a field for it

    # The API documentation says it should be Title case, in practice XNAT returns lowercase
    # Therefore I consider the case to be unreliable
    accessibility = project.xnat_session.get(f'{project.uri}/accessibility').text.casefold()
    known_accesibilities = ["public", "private", "protected"]
    if accessibility.casefold() not in known_accesibilities:
        raise XNATParserError(f"Unknown permissions of XNAT project: accessibility is '{accessibility}'")

    if accessibility == "private".casefold():
        return True
    else:
        return False<|MERGE_RESOLUTION|>--- conflicted
+++ resolved
@@ -140,15 +140,12 @@
 
     for p in tqdm(session.projects.values()):
         try:
-<<<<<<< HEAD
             # Check if project is private. If it is, skip it
             if xnat_private_project(p):
                 logger.debug("Project %s is private, skipping", p.id)
                 continue
 
-=======
             logger.debug("Going to process project %s", p)
->>>>>>> 18566c90
             dcat_dataset = xnat_to_DCATDataset(p, config)
 
             d = dcat_dataset.to_graph(userinfo_format=VCARD.VCard)
