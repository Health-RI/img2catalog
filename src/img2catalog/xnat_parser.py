"""Simple tool to query an XNAT instance and serialize projects as datasets"""

import datetime
<<<<<<< HEAD
import html
=======
>>>>>>> 353e7184
import logging
import re
from typing import Dict, List, Tuple, Union

<<<<<<< HEAD
from rdflib import DCAT, DCTERMS, FOAF, Graph, URIRef
=======
from fairclient.fdpclient import FDPClient
from fairclient.sparqlclient import FDPSPARQLClient
from fairclient.utils import add_or_update_dataset, remove_node_from_graph
from rdflib import DCAT, DCTERMS, FOAF, RDF, Graph, URIRef
>>>>>>> 353e7184
from sempyro.foaf import Agent
from sempyro.hri_dcat.hri_catalog import HRICatalog
from sempyro.hri_dcat.hri_dataset import HRIDataset
from sempyro.vcard import VCARD, VCard
from tqdm import tqdm
from xnat.core import XNATBaseObject
from xnat.session import XNATSession

logger = logging.getLogger(__name__)


class XNATParserError(ValueError):
    """Exception that can contain an list of errors from the XNAT parser.

    Parameters
    ----------
    message: str
        Exception message
    error_list: list
        List of strings containing error messages. Default is None

    """

    def __init__(self, message: str, error_list: List[str] = None):
        super().__init__(message)
        self.error_list = error_list


def xnat_to_DCATDataset(project: XNATBaseObject, config: Dict) -> Tuple[HRIDataset, URIRef]:
    """This function populates a DCAT Dataset class from an XNat project

    Currently fills in the title, description and keywords. The first two are mandatory fields
    for a dataset in DCAT-AP, the latter is a bonus.

    Note: XNAT sees keywords as one string field, this function assumes they are comma-separated.

    Parameters
    ----------
    project : XNatListing
        An XNat project instance which is to be generated
    config : Dict
        A dictionary containing the configuration of img2catalog

    Returns
    -------
    HRIDataset
        HRIDataset object with fields filled in
    URIRef
        Subject that could be used
    """
    # Specification from XNAT:  Optional: Enter searchable keywords. Each word, separated by a space,
    # can be used independently as a search string.
    keywords = split_keywords(project.keywords)

    error_list = []
    if not (project.pi.firstname or project.pi.lastname):
        error_list.append("Cannot have empty name of PI")
    if not project.description:
        error_list.append("Cannot have empty description")

    if error_list:
        raise XNATParserError("Errors encountered during the parsing of XNAT.", error_list=error_list)

    project_uri = project.external_uri()

<<<<<<< HEAD
    creator_foaf = [
        Agent(
            name=[f"{project.pi.title or ''} {project.pi.firstname} {project.pi.lastname}".strip()],
            identifier="http://example.com",  # Should be ORCID?
        )
    ]
=======
    creator_list = list([xnat_investigator_to_Agent(project.pi)])

    # FIXME
    # Workaround for xnatpy issue #68
    # https://gitlab.com/radiology/infrastructure/xnatpy/-/issues/68
    if project.investigators:
        for i in range(len(project.investigators)):
            creator = xnat_investigator_to_Agent(project.investigators[i])
            creator_list.append(creator)
>>>>>>> 353e7184

    publisher_foaf = [Agent(**config["dataset"]["publisher"])]

    license = URIRef(config["dataset"]["license"])
    themes = [URIRef(config["dataset"]["theme"])]

    # TODO These are stub values, should be modified to reflect something slightly more accurate
    issued = datetime.datetime.now()
    modified = datetime.datetime.now()

    project_description = html.unescape(project.description)

    dataset_dict = {
        "title": [project.name],
<<<<<<< HEAD
        "description": [project_description],
        "creator": creator_foaf,
=======
        "description": [project.description],
        "creator": creator_list,
>>>>>>> 353e7184
        "keyword": keywords,
        "identifier": project_uri,
        "license": license,
        "publisher": publisher_foaf,
        "theme": themes,
        "issued": issued,
        "modified": modified,
    }

    contact_point_vcard = [contact_point_vcard_from_config(config)]
    if any(contact_point_vcard):
        dataset_dict["contact_point"] = contact_point_vcard

    project_dataset = HRIDataset(**dataset_dict)

    return project_dataset, URIRef(project_uri)


def xnat_investigator_to_Agent(investigator) -> Agent:
    creator_foaf = Agent(
        name=[f"{investigator.title or ''} {investigator.firstname} {investigator.lastname}".strip()],
        identifier="http://example.com",  # Should be ORCID?
    )

    return creator_foaf


def xnat_to_DCATCatalog(session: XNATSession, config: Dict) -> HRICatalog:
    """Creates a DCAT-AP compliant Catalog from XNAT instance

    Parameters
    ----------
    session : XNATSession
        An XNATSession of the XNAT instance that is going to be queried
    config : Dict
        A dictionary containing the configuration of img2catalog

    Returns
    -------
    HRICatalog
        HRICatalog object with fields populated
    """
    publisher_foaf = [Agent(**config["catalog"]["publisher"])]

    catalog = HRICatalog(
        title=[config["catalog"]["title"]],
        description=[config["catalog"]["description"]],
        publisher=publisher_foaf,
    )
    return catalog


def xnat_to_RDF(session: XNATSession, config: Dict) -> Graph:
    """Creates a DCAT-AP compliant Catalog of Datasets from XNAT

    Parameters
    ----------
    session : XNATSession
        An XNATSession of the XNAT instance that is going to be queried
    config : Dict
        A dictionary containing the configuration of img2catalog

    Returns
    -------
    Graph
        An RDF graph containing DCAT-AP
    """
    export_graph = Graph()

    # To make output cleaner, bind these prefixes to namespaces
    export_graph.bind("dcat", DCAT)
    export_graph.bind("dcterms", DCTERMS)
    export_graph.bind("foaf", FOAF)
    export_graph.bind("vcard", VCARD)

    catalog = xnat_to_DCATCatalog(session, config)
    catalog_uri = URIRef(session.url_for(session))

    dataset_list = xnat_list_datasets(session, config)

    # Assign an empty list so we can easily append datasets
    catalog.dataset = []

    for dcat_dataset, subject in dataset_list:
        d = dcat_dataset.to_graph(subject)
        export_graph += d
        catalog.dataset.append(subject)

    export_graph += catalog.to_graph(catalog_uri)

    return export_graph


def xnat_to_FDP(
    session: XNATSession, config: Dict, catalog_uri: URIRef, fdpclient: FDPClient, sparqlclient: FDPSPARQLClient = None
) -> None:
    """Pushes DCAT-AP compliant Datasets to FDP

    Parameters
    ----------
    session : XNATSession
        An XNATSession of the XNAT instance that is going to be queried
    config : Dict
        A dictionary containing the configuration of img2catalog
    catalog_uri : URIRef
        URI of the catalog in which the datasets will be placed
    fdpclient : FDPClient
        An instance of FDPClient of the FDP where the datasets will be put
    sparqlclient : FDPSPARQLClient, optional
        An instance of FDPSPARQLClient which can be used for updating existing datasts, by default None

    Returns
    -------
    Graph
        An RDF graph containing DCAT-AP
    """
    dataset_list = xnat_list_datasets(session, config)

    for dataset, subject in tqdm(dataset_list):
        dataset_graph = dataset.to_graph(subject)

        # This is FDP specific: Dataset points back to the Catalog
        dataset_graph.add((subject, DCTERMS.isPartOf, catalog_uri))

        logger.debug("Going to push %s to FDP", dataset.title)
        try:
            add_or_update_dataset(dataset_graph, fdpclient, dataset.identifier, catalog_uri, sparqlclient)
        except Exception as e:
            logger.warning("Error pushing dataset to FDP: %s", e)


def xnat_list_datasets(session: XNATSession, config: Dict) -> List[HRIDataset]:
    """Acquires a list of elligible XNAT datasets

    Parameters
    ----------
    session : XNATSession
        An XNATSession of the XNAT instance that is going to be queried
    config : Dict
        A dictionary containing the configuration of img2catalog

    Returns
    -------
    List[DCATDataset, URI]
        List of DCAT models of elligible datasets, along with their URIs (for subjects)

    """
    failure_counter = 0
    dataset_list = []

    for p in tqdm(session.projects.values()):
        try:
            if not _check_elligibility_project(p, config):
                logger.debug("Project %s not elligible, skipping", p.id)
                continue

            dcat_dataset = xnat_to_DCATDataset(p, config)
            dataset_list.append(dcat_dataset)

        except XNATParserError as v:
            logger.info(f"Project {p.name} could not be converted into DCAT: {v}")

            for err in v.error_list:
                logger.info(f"- {err}")
            failure_counter += 1
            continue

    if failure_counter > 0:
        logger.warning("There were %d projects with invalid data for DCAT generation", failure_counter)

    return dataset_list


def split_keywords(xnat_keywords: Union[str, None]) -> List[str]:
    """Takes an XNAT keyword list and splits it up into a list of keywords

    Removes all non alphanumeric characters from the keywords

    Parameters
    ----------
    xnat_keywords : str
        String containing all keywords. Space, comma or (semi-)colon-separated.

    Returns
    -------
    List[str]
        List of keywords, empty list if there are no keywords
    """
    keyword_list = []
    if xnat_keywords:
        if len(xnat_keywords.strip()) > 0:
            keyword_list = [
                kw.strip()
                for kw in re.split(r"[\.,;: ]", xnat_keywords)
                # for kw in xnat_keywords.strip().replace(".", " ").replace(",", " ").replace(";", " ").split(" ")
            ]

    # Filter out all empty strings, then return list
    return list(filter(None, keyword_list))


def xnat_private_project(project) -> bool:
    """This function checks if an XNAT project is a private project

    Parameters
    ----------
    project : XNAT ProjectData
        The project of which the permission status needs to be investigated

    Returns
    --------
    bool
        Returns True if the project is private, False if it is protected or public

    Raises
    ------
    XNATParserError
        If the XNAT API returns an unknown value for accessibility
    """
    # The API URI is documented as part of the XNAT Project Attributes API at
    # https://wiki.xnat.org/xnat-api/project-attributes-api
    # As it is not exposed as part of the XNAT XSD, XNATPy does not generate a field for it

    # The API documentation says it should be Title case, in practice XNAT returns lowercase
    # Therefore I consider the case to be unreliable
    accessibility = project.xnat_session.get(f"{project.uri}/accessibility").text.casefold()
    known_accesibilities = ["public", "private", "protected"]
    if accessibility.casefold() not in known_accesibilities:
        raise XNATParserError(f"Unknown permissions of XNAT project: accessibility is '{accessibility}'")

    if accessibility == "private".casefold():
        return True
    else:
        return False


def _check_optin_optout(project, config: Dict) -> bool:
    """This function checks if the project is elligible for indexing, given the opt-in/opt-out keywords

    Parameters
    ----------
    project : XNAT
        XNAT project of which the elligiblity needs to be determined
    config : Dict
        Configuration dictionary with the opt-in/opt-out keys

    Returns
    -------
    bool
        Returns True if a project is elligible for indexing, False if it is not.
    """
    try:
        optin_kw = config["img2catalog"].get("optin")
        optout_kw = config["img2catalog"].get("optout")
    except KeyError:
        # If key not found, means config is not set, so no opt-in/opt-out set so always elligible.
        return True

    if optin_kw:
        if optin_kw not in split_keywords(project.keywords):
            logger.debug("Project %s does not contain keyword on opt-in list, skipping", project)
            return False
    elif optout_kw:
        if optout_kw in split_keywords(project.keywords):
            logger.debug("Project %s contains keyword on opt-out list, skipping", project)
            return False

    return True


def _check_elligibility_project(project, config: Dict) -> bool:
    """Checks if a project is elligible for indexing given its properties and img2catalog config

    Parameters
    ----------
    p : XNAT Project
        The XNATpy project to be index4ed
    config : Dict
        Dictionary containing img2catalog config

    Returns
    -------
    bool
        Returns True if the project could be indexed, False if not.
    """
    # Check if project is private. If it is, skip it
    if xnat_private_project(project):
        logger.debug("Project %s is private, not elligible", project.id)
        return False

    if not _check_optin_optout(project, config):
        logger.debug("Skipping project %s due to keywords", project.id)
        return False

    logger.debug("Project %s is elligible for indexing", project)

    return True


def contact_point_vcard_from_config(config: Dict) -> Union[VCard, None]:
    """Generates a VCard for contact_point of datasets

    Parameters
    ----------
    config : Dict
        img2catalog configuration

    Returns
    -------
    Union[VCARD, None]
        VCard if info is present in configuration, None if not.
    """
    try:
        contact_config = config["dataset"]["contact_point"]
    except KeyError:
        return None

    # email should be URIRef (but not path, https://stackoverflow.com/a/27151227)
    contact_email = contact_config.get("email")
    if contact_email:
        if not contact_email.startswith("mailto:"):
            contact_email = f"mailto:{contact_email}"
        contact_email = URIRef(contact_email)

        contact_vcard = VCard(
            full_name=[contact_config["full_name"]], hasEmail=[contact_email], hasUID=URIRef("http://example.com")
        )

        return contact_vcard
    else:
        return None<|MERGE_RESOLUTION|>--- conflicted
+++ resolved
@@ -1,22 +1,15 @@
 """Simple tool to query an XNAT instance and serialize projects as datasets"""
 
 import datetime
-<<<<<<< HEAD
 import html
-=======
->>>>>>> 353e7184
 import logging
 import re
 from typing import Dict, List, Tuple, Union
 
-<<<<<<< HEAD
-from rdflib import DCAT, DCTERMS, FOAF, Graph, URIRef
-=======
 from fairclient.fdpclient import FDPClient
 from fairclient.sparqlclient import FDPSPARQLClient
 from fairclient.utils import add_or_update_dataset, remove_node_from_graph
 from rdflib import DCAT, DCTERMS, FOAF, RDF, Graph, URIRef
->>>>>>> 353e7184
 from sempyro.foaf import Agent
 from sempyro.hri_dcat.hri_catalog import HRICatalog
 from sempyro.hri_dcat.hri_dataset import HRIDataset
@@ -82,14 +75,6 @@
 
     project_uri = project.external_uri()
 
-<<<<<<< HEAD
-    creator_foaf = [
-        Agent(
-            name=[f"{project.pi.title or ''} {project.pi.firstname} {project.pi.lastname}".strip()],
-            identifier="http://example.com",  # Should be ORCID?
-        )
-    ]
-=======
     creator_list = list([xnat_investigator_to_Agent(project.pi)])
 
     # FIXME
@@ -99,7 +84,6 @@
         for i in range(len(project.investigators)):
             creator = xnat_investigator_to_Agent(project.investigators[i])
             creator_list.append(creator)
->>>>>>> 353e7184
 
     publisher_foaf = [Agent(**config["dataset"]["publisher"])]
 
@@ -114,13 +98,8 @@
 
     dataset_dict = {
         "title": [project.name],
-<<<<<<< HEAD
         "description": [project_description],
-        "creator": creator_foaf,
-=======
-        "description": [project.description],
         "creator": creator_list,
->>>>>>> 353e7184
         "keyword": keywords,
         "identifier": project_uri,
         "license": license,
